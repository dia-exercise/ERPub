import glob
import inspect
import logging
import os
from collections import defaultdict
from collections.abc import Callable, Iterable
from pathlib import Path

import numpy as np
import pandas as pd

from erpub.pipeline.blocking import naive_all_pairs
from erpub.pipeline.matching import jaccard_similarity

logging.basicConfig(format="%(asctime)s - %(message)s", level=logging.INFO)

DEFAULT_ATTRIBUTES = [
    "paper_title",
    "author_names",
    "publication_venue",
    "year_of_publication",
]


class Pipeline:
    def __init__(
        self,
        file_dir: str,
        preprocess_data_fn: Callable[[pd.DataFrame], pd.DataFrame] | None = None,
        blocking_fn: Callable[[pd.DataFrame], None] = naive_all_pairs,
        matching_fns: dict[
            str,
            Callable[[str, str], float]
            | Callable[[pd.Series, defaultdict[str, np.ndarray]], np.ndarray],
        ] = {attr: jaccard_similarity for attr in DEFAULT_ATTRIBUTES},
        embeddings_for_matching: str | None = None,
        verbose = True,
    ):
        """Initialize the Entity Resolution Pipeline.

        Parameters
        ----------
        file_dir : str
            Directory path containing the csv files created by data_preparation.py.
        preprocess_data_fn : Callable[[pd.DataFrame], pd.DataFrame] | None, optional
            Function to preprocess the input data, by default None.
        blocking_fn : Callable[[pd.DataFrame], None], optional
            Function to perform blocking and create blocks, by default naive_all_pairs.
        matching_fns : dict, optional
            Dictionary of attribute names and matching functions, by default using Jaccard similarity
            for default attributes ("paper_title", "author_names", "publication_venue", "year_of_publication").
        embeddings_for_matching : str | None, optional
            Path to the embeddings txt file (e.g., "glove.6B.50d.txt") used for matching functions
            requiring embeddings, by default None.

        Raises
        ----------
        ValueError
            If `embeddings_for_matching` is missing, but required by matching functions.
        """
<<<<<<< HEAD
        if not verbose:
            logging.disable(logging.INFO)
        self.df = Pipeline._load_data(file_dir)
=======
        self.original_df = Pipeline._load_data(file_dir)
        if preprocess_data_fn:
            logging.info("Data will be preprocessed")
            self.df = preprocess_data_fn(self.original_df.copy())
        else:
            logging.info("Preprocessing has been skipped")
            self.df = self.original_df.copy()
>>>>>>> 0d9ca6a2
        if embeddings_for_matching is None and any(
            Pipeline._requires_embedding_table(f) for f in matching_fns.values()
        ):
            raise ValueError(
                "Missing required parameter 'embeddings_for_matching' as one of the matching functions require them"
            )
        self.embedding_table = (
            Pipeline._get_embedding_table(embeddings_for_matching)
            if embeddings_for_matching
            else None
        )
        self.blocking_fn = blocking_fn
        self.matching_fns = matching_fns
        self.matched_pairs: np.ndarray | None = None
        logging.info("Pipeline initialized")

    @staticmethod
    def _load_data(file_dir: str) -> pd.DataFrame:
        """Load all csv files in the specified directory into a single pandas DataFrame.

        Parameters
        ----------
        file_dir : str
            Directory path containing the csv files created by data_preparation.py

        Returns
        ----------
        df : pd.DataFrame
            All the csv files contained in file_dir as a single pandas DataFrame
            with a column "dataset" containing the name of the file.
        """
        all_files = glob.glob(os.path.join(file_dir, "*.csv"))
        logging.info(f"The pipeline will be built with these files: {all_files}")
        df = pd.concat(
            (pd.read_csv(f).assign(dataset=f) for f in all_files), ignore_index=True
        ).astype(str)
        logging.info("Loaded csv successfully into pandas dataframe")
        return df

    @staticmethod
    def _get_embedding_table(path: str) -> defaultdict[str, np.ndarray]:
        """Build the embedding table as default dict with a random ndarray as default

        Parameters
        ----------
        path: str
            The path of the embeddings txt file (e.g. "glove.6B.50d.txt")

        Returns
        ----------
        embeddings_dict: defaultdict[str, np.ndarray]
            The embeddings mapping from word to vector
            and on unkown word returning a random vector
        """
        embeddings_dict = {}
        with open(path, "r", encoding="utf-8") as f:
            for line in f:
                values = line.split()
                word = values[0]
                vector = np.asarray(values[1:], "float32")
                embeddings_dict[word] = vector
        default_vector = np.random.rand(*vector.shape)
        return defaultdict(lambda: default_vector, embeddings_dict)

    @staticmethod
    def _requires_embedding_table(match_f: Callable) -> bool:
        "Returns True if the passed match_f requires embedding_table as it's argument, else False"
        return "embedding_table" in inspect.signature(match_f).parameters

    @staticmethod
    def _requires_pandas_series(fn: Callable) -> bool:
        return (
            next(iter(inspect.signature(fn).parameters.values())).annotation
            == pd.Series
        )

    def _write_matched_entities_csv(
        self, matched_pairs: np.ndarray, dir_name: str, similarity_threshold: float
    ) -> None:
        """Writes for each match between entities from different datasets
        an entry to the match_dir.

        Parameters
        ----------
        matched_pairs : ndarray(dtype=int64, ndim=2)
            Array of size matched_pairs x 2 containing the indices for each pair as a row.
        dir_name : str
            Directory path where the matched_entities.csv and pipeline_settings.txt will be placed.
        """
        unique_datasets = self.df.dataset.unique()
        match_ids: list[dict[str, str]] = [
            self.df.iloc[match].set_index("dataset").paper_id.to_dict()
            for match in matched_pairs
            if len(self.df.iloc[match].dataset.unique()) == len(unique_datasets)
        ]
        Path(dir_name).mkdir(parents=True, exist_ok=True)
        pd.DataFrame(match_ids).to_csv(
            os.path.join(dir_name, "matched_entities.csv"), index=False
        )
        with open(
            os.path.join(dir_name, "pipeline_settings.txt"), "w", encoding="utf-8"
        ) as file:
            file.write(f"Blocking function: {self.blocking_fn.__name__}\n")
            for attr, f in self.matching_fns.items():
                file.write(f"Matching function for attribute {attr}: {f.__name__}\n")
            file.write(f"Similarity threshold: {similarity_threshold}\n")

    @staticmethod
    def _cluster_matched_entities(
        matched_pairs: Iterable[tuple[int, int]]
    ) -> list[set[int]]:
        """Clusters the matched_pairs.

        Parameters
        ----------
        matched_pairs : ndarray(dtype=int64, ndim=2)
            Array of size matched_pairs x 2 containing the indices for each pair as a row.

        Returns
        ----------
        clusters : list[set[int]]
            A list of clusters where each cluster is a set of the indices.
        """
        clusters: list[set[int]] = []
        for a, b in matched_pairs:
            updated_cluster = False
            for cluster in clusters:
                if a in cluster or b in cluster:
                    cluster.update((a, b))
                    updated_cluster = True
                    break

            if not updated_cluster:
                clusters.append({a, b})

        return clusters

    def _write_resolved_data(self, clusters: list[set[int]], dir_name: str) -> None:
        """Based on the clusters removes all found duplicates from all datasets
        and writes the updated csv to the resolved_files_dir.

        Parameters
        ----------
        clusters : list(set[int])
            A list of clusters where each cluster is a set of the indices.
        dir_name : str
            Directory path where the resolved csv files will be put.
        """
        df = self.original_df
        all_columns = ["paper_id"] + DEFAULT_ATTRIBUTES
        for cluster in clusters:
            cluster_list = list(cluster)
            df.loc[cluster_list, all_columns] = df.loc[
                cluster_list[0], all_columns
            ].values
        df = df.drop_duplicates()
        Path(dir_name).mkdir(parents=True, exist_ok=True)
        for dataset in df.dataset.unique():
            dataset_df = df[df["dataset"] == dataset][all_columns]
            dataset_df.to_csv(
                os.path.join(dir_name, "resolved_" + dataset.split("/")[-1]),
                index=False,
            )

    def _get_similarity_matrices(self) -> dict[str, np.ndarray]:
        """Calculates a dict with the average similarity matrix over matching_fns for each block.
        Returns
        ----------
        similarity_matrices : dict[str, ndarray(dtype=float64, ndim=2)]
            Dict with similarity matrices for each cluster of size NxN where N is the elements in the block.
        """
        similarity_matrices = {}
        for block_id, block_df in self.df.groupby("block"):
            matrix_lst: list[np.ndarray] = [
                (
                    match_f(block_df[attr], self.embedding_table)  # type: ignore
                    if Pipeline._requires_embedding_table(match_f)
                    and Pipeline._requires_pandas_series(match_f)
                    else self._vectorize_simple_function(block_df[attr], match_f)  # type: ignore
                )
                for attr, match_f in self.matching_fns.items()
            ]
            sim_matrix_block = np.mean(
                matrix_lst, axis=0
            )  # Average of the matching functions
            similarity_matrices[block_id] = sim_matrix_block
        return similarity_matrices

    def _vectorize_simple_function(
        self, data: pd.Series, fn: Callable[[str, str], float]
    ) -> np.ndarray:
        """Vectorizes a simple function over the elements of a pandas Series.

        Parameters
        ----------
        data : pd.Series
            The pandas Series containing the data.
        fn : Callable[[str, str], float]
            The function to be vectorized.

        Returns
        ----------
        similarity_matrix : ndarray(dtype=float64, ndim=2)
            Resulting matrix after applying the function to all pairs of elements in the Series.
            It's of size NxN where N is the length of the Series.
        """
        n = len(data)
        similarity_matrix = np.zeros((n, n))
        indices_a, indices_b = np.triu_indices(n)
        a = data.iloc[indices_a]
        b = data.iloc[indices_b]
        similarity_matrix[indices_a, indices_b] = np.vectorize(fn)(a, b)
        return similarity_matrix

    def _get_matched_pairs(
        self, similarity_scores: dict[str, np.ndarray], similarity_threshold: float
    ) -> np.ndarray:
        """Extracts matched pairs from similarity scores.

        Parameters
        ----------
        similarity_matrices : dict[str, ndarray(dtype=float64, ndim=2)]
            Dictionary with similarity matrices for each block.
        similarity_threshold : float
            Similarity threshold used for matching.

        Returns
        ----------
        matched_pairs : ndarray(dtype=int64, ndim=2)
            Array of matched pairs containing indices.
        """
        matched_pairs = []
        for block, matrix in similarity_scores.items():
            df_block = self.df[self.df["block"] == block]
            indices = np.triu(matrix >= similarity_threshold, k=1).nonzero()
            matched_pairs_block = np.hstack((indices[0][:, None], indices[1][:, None]))
            a = df_block.iloc[matched_pairs_block[:, 0]].index.to_numpy()
            b = df_block.iloc[matched_pairs_block[:, 1]].index.to_numpy()
            matched_pairs.append(np.hstack((a[:, np.newaxis], b[:, np.newaxis])))
        return np.concatenate(matched_pairs, axis=0)

    def run(self, dir_name: str, similarity_threshold: float) -> None:
        """Execute the entity resolution pipeline.

        Parameters
        ----------
        dir_name : str
            Directory path where the matched_entities.csv and pipeline_settings.txt will be placed.
        """
        logging.info(
            f"Create blocks through blocking function {self.blocking_fn.__name__}"
        )
        self.blocking_fn(self.df)
        logging.info(f"Amount of different blocks: {self.df['block'].nunique()}")
        for attr, f in self.matching_fns.items():
            logging.info(f"Attribute '{attr}' is matched using function {f.__name__}")
        similarity_scores = self._get_similarity_matrices()
        self.matched_pairs = self._get_matched_pairs(
            similarity_scores, similarity_threshold
        )
        logging.info(f"Writing the matched paper_ids to directory {dir_name}")
        self._write_matched_entities_csv(
            self.matched_pairs, dir_name, similarity_threshold
        )

    def resolve(self, dir_name: str) -> None:
        """Resolves the matched entities and writing the new data to dir_name.

        Parameters
        ----------
        dir_name : str
            Directory path where the resolved csv files will be put.
        """
        if self.matched_pairs is None:
            logging.warning(
                "Before resolving the entities you need to first have a succesful pipeline run"
            )
        else:
            logging.info("Clustering matched entities")
            clusters = Pipeline._cluster_matched_entities(self.matched_pairs)
            logging.info(f"Writing the resolved dataset to directory {dir_name}")
            self._write_resolved_data(clusters, dir_name)<|MERGE_RESOLUTION|>--- conflicted
+++ resolved
@@ -58,11 +58,8 @@
         ValueError
             If `embeddings_for_matching` is missing, but required by matching functions.
         """
-<<<<<<< HEAD
         if not verbose:
             logging.disable(logging.INFO)
-        self.df = Pipeline._load_data(file_dir)
-=======
         self.original_df = Pipeline._load_data(file_dir)
         if preprocess_data_fn:
             logging.info("Data will be preprocessed")
@@ -70,7 +67,6 @@
         else:
             logging.info("Preprocessing has been skipped")
             self.df = self.original_df.copy()
->>>>>>> 0d9ca6a2
         if embeddings_for_matching is None and any(
             Pipeline._requires_embedding_table(f) for f in matching_fns.values()
         ):
