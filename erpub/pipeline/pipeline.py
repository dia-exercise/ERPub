--- conflicted
+++ resolved
@@ -1,10 +1,10 @@
+from functools import partial
 import glob
 import logging
 import os
 import inspect
 from collections.abc import Callable, Iterable, Sequence
 from pathlib import Path
-from statistics import fmean
 from collections import defaultdict
 
 import numpy as np
@@ -27,21 +27,16 @@
     def __init__(
         self,
         file_dir: str,
-        similarity_threshold: float,
         preprocess_data_fn: Callable[[pd.DataFrame], pd.DataFrame] | None = None,
-<<<<<<< HEAD
-        blocking_fn: Callable[[Sequence], Iterable[tuple[int]]] = naive_all_pairs,
+        blocking_fn: Callable[[Sequence], np.ndarray] = naive_all_pairs,
         matching_fns: dict[
             str,
             Callable[[str, str], float]
             | Callable[[str, str, dict[str, np.ndarray]], float],
         ] = {attr: jaccard_similarity for attr in DEFAULT_ATTRIBUTES},
-        clustering_fn: Callable[
-            [Iterable[Sequence[int]], Iterable[float], int], Sequence[Iterable[int]]
-        ] = connected_components_,
         embeddings_for_matching: str | None = None,
     ):
-        self.df = Pipeline.load_data(file_dir)
+        self.df = Pipeline._load_data(file_dir)
         if embeddings_for_matching is None and any(
             Pipeline._requires_embedding_table(f) for f in matching_fns.values()
         ):
@@ -53,18 +48,12 @@
             if embeddings_for_matching
             else None
         )
-=======
-        blocking_fn: Callable[[Sequence], np.ndarray] = naive_all_pairs,
-        matching_fns: dict[str, Callable[[str, str], float]] = {
-            attr: jaccard_similarity for attr in DEFAULT_ATTRIBUTES
-        },
-    ):
-        self.df = Pipeline._load_data(file_dir)
-        self.similarity_threshold = similarity_threshold
->>>>>>> b5ec3ade
         self.preprocess_data_fn = preprocess_data_fn
         self.blocking_fn = blocking_fn
         self.matching_fns = matching_fns
+        self.matching_fns_vec: dict[
+            str, Callable[[Sequence[str], Sequence[str]], float]
+        ] = {attr: np.vectorize(partial(match_f, embedding_table=self.embedding_table)) if self._requires_embedding_table(match_f) else np.vectorize(match_f) for attr, match_f in matching_fns.items()}
         self.matched_pairs: np.ndarray | None = None
         logging.info("Pipeline initialized")
 
@@ -91,7 +80,6 @@
         logging.info("Loaded csv successfully into pandas dataframe")
         return df
 
-<<<<<<< HEAD
     @staticmethod
     def _get_embedding_table(path: str) -> defaultdict[str, np.ndarray]:
         """Build the embedding table as default dict with a random ndarray as default
@@ -121,10 +109,8 @@
     def _requires_embedding_table(match_f: Callable) -> bool:
         return "embedding_table" in inspect.signature(match_f).parameters
 
-    def run(self):
-=======
     def _write_matched_entities_csv(
-        self, matched_pairs: np.ndarray, dir_name: str
+        self, matched_pairs: np.ndarray, dir_name: str, similarity_threshold: float
     ) -> None:
         """Writes for each match between entities from different datasets
         an entry to the match_dir.
@@ -152,10 +138,12 @@
             file.write(f"Blocking function: {self.blocking_fn.__name__}\n")
             for attr, f in self.matching_fns.items():
                 file.write(f"Matching function for attribute {attr}: {f.__name__}\n")
-            file.write(f"Similarity threshold: {self.similarity_threshold}\n")
-
-    @staticmethod
-    def _cluster_matched_entities(matched_pairs: Iterable[tuple[int, int]]) -> list[set[int]]:
+            file.write(f"Similarity threshold: {similarity_threshold}\n")
+
+    @staticmethod
+    def _cluster_matched_entities(
+        matched_pairs: Iterable[tuple[int, int]]
+    ) -> list[set[int]]:
         """Clusters the matched_pairs.
 
         Parameters
@@ -192,7 +180,6 @@
             A list of clusters where each cluster is a set of the indices.
         dir_name : str
             Directory path where the resolved csv files will be put.
->>>>>>> b5ec3ade
         """
         df = self.df.copy()
         all_columns = ["paper_id"] + DEFAULT_ATTRIBUTES
@@ -210,7 +197,16 @@
                 index=False,
             )
 
-    def run(self, dir_name: str) -> None:
+    def _get_similarity_scores(self, pairs_to_match: np.ndarray) -> np.ndarray:
+        similarity_scores = []
+        for attr, match_f in self.matching_fns_vec.items():
+            attr_df = self.df[attr]
+            a = attr_df.iloc[pairs_to_match[:, 0]]
+            b = attr_df.iloc[pairs_to_match[:, 1]]
+            similarity_scores.append(match_f(a, b))
+        return np.mean(similarity_scores, axis=0)
+
+    def run(self, dir_name: str, similarity_threshold: float) -> None:
         """Execute the entity resolution pipeline.
 
         Parameters
@@ -231,28 +227,12 @@
         logging.info(f"Calculate similarities of {len(pairs_to_match)} pairs")
         for attr, f in self.matching_fns.items():
             logging.info(f"Attribute '{attr}' is matched using function {f.__name__}")
-        similarity_scores = np.array(
-            [
-                fmean(
-                    [
-                        match_f(
-                            self.df.iloc[a][attr],
-                            self.df.iloc[b][attr],
-                            self.embedding_table,
-                        )
-                        if Pipeline._requires_embedding_table(match_f)
-                        else match_f(self.df.iloc[a][attr], self.df.iloc[b][attr])
-                        for attr, match_f in self.matching_fns.items()
-                    ]
-                )
-                for a, b in pairs_to_match
-            ]
-        )
+        similarity_scores = self._get_similarity_scores(pairs_to_match)
         self.matched_pairs = pairs_to_match[
-            similarity_scores > self.similarity_threshold
+            similarity_scores > similarity_threshold
         ]
         logging.info("Writing the matched paper_ids to directory {dir_name}")
-        self._write_matched_entities_csv(self.matched_pairs, dir_name)
+        self._write_matched_entities_csv(self.matched_pairs, dir_name, similarity_threshold)
 
     def resolve(self, dir_name: str) -> None:
         """Resolves the matched entities and writing the new data to dir_name.
