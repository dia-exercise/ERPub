--- conflicted
+++ resolved
@@ -90,11 +90,12 @@
 
 def test_default_pipeline(temp_csv_dir, mocker):
     "Tests the dimensions and whether the matched_entities is created"
-    pipeline = Pipeline(file_dir=temp_csv_dir, similarity_threshold=0.6)
+    pipeline = Pipeline(file_dir=temp_csv_dir)
     mocker.patch.object(pipeline, "_write_matched_entities_csv")
-    pipeline.run("blub")
+    pipeline.run("blub", similarity_threshold=0.6)
 
     assert np.allclose(pipeline.matched_pairs, np.array([[1, 2]]))
+    assert pipeline.embedding_table is None
 
 
 def test_load_data(temp_csv_dir):
@@ -113,7 +114,6 @@
 def test_write_matched_entities_csv(temp_csv_dir):
     pipeline = Pipeline(
         file_dir=temp_csv_dir,
-        similarity_threshold=0.6,
         blocking_fn=naive_all_pairs,
         matching_fns={
             attr: jaccard_similarity
@@ -127,17 +127,26 @@
     )
     matched_pairs = np.array([[0, 3]])
     run_dir = os.path.join(temp_csv_dir, "my_dir")
-    pipeline._write_matched_entities_csv(matched_pairs, run_dir)
+    pipeline._write_matched_entities_csv(
+        matched_pairs,
+        run_dir,
+        0.6,
+    )
 
     run_dir_contents = os.listdir(run_dir)
     assert (
         "matched_entities.csv" in run_dir_contents
         and "pipeline_settings.txt" in run_dir_contents
     )
-<<<<<<< HEAD
-    assert expected_match in [list(elem) for elem in pipeline.clusters]
-
-    assert pipeline.embedding_table is None
+
+    matched_entities = pd.read_csv(
+        os.path.join(run_dir, "matched_entities.csv")
+    ).to_dict(orient="list")
+    colums_end = [col.split("/")[-1] for col in matched_entities.keys()]
+    values = [val[0] for val in matched_entities.values()]
+
+    assert "dblp_sample.csv" in colums_end and "acm_sample.csv" in colums_end
+    assert "53e9a515b7602d9702e350a0" in values and "5390882d20f70186a0d8dad0" in values
 
 
 def test_pipeline_with_embedding_table(temp_csv_dir, temp_embeddings_dir):
@@ -148,19 +157,20 @@
             "author_names": jaccard_similarity,
         },
         embeddings_for_matching=temp_embeddings_dir,
-    ).run()
+    )
+    pipeline.run(os.path.join(temp_csv_dir, "my_run"), 0.5)
     assert type(pipeline.embedding_table) is defaultdict
 
 
 def test_pipeline_missing_embedding_table_error(temp_csv_dir):
-    with pytest.raises(ValueError) as e:
-        pipeline = Pipeline(
+    with pytest.raises(ValueError):
+        Pipeline(
             temp_csv_dir,
             matching_fns={
                 "paper_title": vector_embeddings,
                 "author_names": jaccard_similarity,
             },
-        ).run()
+        )
 
 
 def test_get_embedding_table(temp_embeddings_dir):
@@ -174,16 +184,6 @@
 def test_requires_embedding_table():
     assert Pipeline._requires_embedding_table(lambda a, b, embedding_table: 1.0)
     assert not Pipeline._requires_embedding_table(lambda a, b: 1.0)
-=======
-
-    matched_entities = pd.read_csv(
-        os.path.join(run_dir, "matched_entities.csv")
-    ).to_dict(orient="list")
-    colums_end = [col.split("/")[-1] for col in matched_entities.keys()]
-    values = [val[0] for val in matched_entities.values()]
-
-    assert "dblp_sample.csv" in colums_end and "acm_sample.csv" in colums_end
-    assert "53e9a515b7602d9702e350a0" in values and "5390882d20f70186a0d8dad0" in values
 
 
 def test_cluster_matched_entities():
@@ -195,7 +195,7 @@
 
 
 def test_pipeline_resolve_without_run(temp_csv_dir, mocker):
-    pipeline = Pipeline(file_dir=temp_csv_dir, similarity_threshold=0.5)
+    pipeline = Pipeline(file_dir=temp_csv_dir)
     mocker.patch.object(Pipeline, "_cluster_matched_entities")
     mocker.patch.object(pipeline, "_write_resolved_data")
 
@@ -207,13 +207,13 @@
 
 
 def test_pipeline_resolve(temp_csv_dir, mocker):
-    pipeline = Pipeline(file_dir=temp_csv_dir, similarity_threshold=0.5)
+    pipeline = Pipeline(file_dir=temp_csv_dir)
 
     mocker.patch.object(Pipeline, "_cluster_matched_entities")
     mocker.patch.object(pipeline, "_write_resolved_data")
 
     run_dir = os.path.join(temp_csv_dir, "my_run")
-    pipeline.run(run_dir)
+    pipeline.run(run_dir, similarity_threshold=0.5)
     resolve_dir = os.path.join(temp_csv_dir, "resolved_data")
     pipeline.resolve(resolve_dir)
 
@@ -222,7 +222,7 @@
 
 
 def test_write_resolved_data(temp_csv_dir):
-    pipeline = Pipeline(file_dir=temp_csv_dir, similarity_threshold=0.5)
+    pipeline = Pipeline(file_dir=temp_csv_dir)
     pipeline.df = pd.concat([pipeline.df, pipeline.df], ignore_index=True)
     clusters = [{0, 3, 5, 7}]
     resolved_dir = os.path.join(temp_csv_dir, "my_dir")
@@ -244,5 +244,29 @@
     assert list(dblp_df.to_dict().keys()) == expected_columns
     assert len(dblp_df) == 2
 
-    assert acm_df["paper_id"][1] == dblp_df["paper_id"][0] or acm_df["paper_id"][1] == dblp_df["paper_id"][1]
->>>>>>> b5ec3ade
+    assert (
+        acm_df["paper_id"][1] == dblp_df["paper_id"][0]
+        or acm_df["paper_id"][1] == dblp_df["paper_id"][1]
+    )
+
+
+def test_get_similarity_scores(mocker):
+    mocker.patch.object(Pipeline, "_load_data")
+    pipeline = Pipeline("foo")
+
+    pipeline.df = pd.DataFrame(
+        {
+            "paper_title": ["this is foo", "this is foo", "something else"],
+            "author_names": ["Mr Foo", "Mr Bar", "Someone else"],
+        }
+    )
+    pipeline.matching_fns_vec = {
+        attr: np.vectorize(jaccard_similarity)
+        for attr in ["paper_title", "author_names"]
+    }
+    pairs_to_match = np.array([[0, 1], [0, 2], [1, 2]])
+
+    scores = pipeline._get_similarity_scores(pairs_to_match)
+    assert len(scores) == len(pairs_to_match)
+    assert all(scores >= 0)
+    assert scores[0] > 0.6